name: CD

on:
  push:
    branches:
      - main
      - master
<<<<<<< HEAD
      - cicd/create-cd-workflow
  
  push:
=======
>>>>>>> 9e30d3c4
    # Trigger on version tags for production deployments
    tags:
      - 'v*.*.*'  # Matches tags like v1.0.0, v2.1.3, etc.

permissions:
  id-token: write
  contents: read

env:
  AWS_REGION: ${{ vars.AWS_REGION }}
  AWS_ACCOUNT_ID: ${{ vars.AWS_ACCOUNT_ID }}
  DEPLOYMENT_ROLE: ${{ vars.DEPLOYMENT_ROLE_NAME }}

jobs:
  cd:
    # Set environment based on whether the ref is a tag or a branch
    # If it's a tag starting with 'v', use 'production', else 'development'
    environment:  ${{ startsWith(github.ref, 'refs/tags/v') && 'production' || 'development' }}
    runs-on: ${{ matrix.os }}
    strategy:
      matrix:
        os: [ubuntu-22.04]

    steps:
    - uses: actions/checkout@v5

    - name: Display Deployment Context
      run: |
        echo "::group::Deployment Context"
        echo "Deploying to environment: ${{ startsWith(github.ref, 'refs/tags/v') && 'production' || 'development' }}"
        echo "GitHub Ref: ${{ github.ref }}"
        echo "GitHub Event: ${{ github.event_name }}"
        echo "AWS Region: ${{ env.AWS_REGION }}"
        echo "AWS Account ID: ********${{ env.AWS_ACCOUNT_ID }}" | sed -E 's/.*([0-9]{4})$/AWS Account ID: ********\1/'
        echo "Deployment Role: ${{ env.DEPLOYMENT_ROLE }}"
        echo "::endgroup::"

    - name: Configure AWS Credentials
      uses: aws-actions/configure-aws-credentials@v5.0.0
      with:
        aws-region: ${{ env.AWS_REGION }}
        role-to-assume: arn:aws:iam::${{ env.AWS_ACCOUNT_ID }}:role/${{ env.DEPLOYMENT_ROLE }}
        role-session-name: DeploymentSession
    - name: Test AWS Credentials
      run: aws sts get-caller-identity
    - name: List S3 Bucket contents
      run: aws s3 ls s3://demir-tic-tac-toe<|MERGE_RESOLUTION|>--- conflicted
+++ resolved
@@ -2,15 +2,11 @@
 
 on:
   push:
+  push:
     branches:
       - main
       - master
-<<<<<<< HEAD
       - cicd/create-cd-workflow
-  
-  push:
-=======
->>>>>>> 9e30d3c4
     # Trigger on version tags for production deployments
     tags:
       - 'v*.*.*'  # Matches tags like v1.0.0, v2.1.3, etc.
