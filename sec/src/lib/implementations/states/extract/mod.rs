//! # Extract State Module
//!
//! This module provides state implementations for the extraction phase of the SEC filings ETL workflow.
//! It handles validation of raw input data and preparation of SEC API requests through a hierarchical super-state.
//!
//! ## Components
//! - [`validate_cik_format`]: Validates and normalizes CIK (Central Index Key) strings to proper 10-digit format.
//! - [`prepare_sec_request`]: Creates HTTP clients and prepares request objects for SEC API calls.
//! - [`ExtractSuperState`]: Super-state that orchestrates the extraction workflow and state transitions.
//!
//! ## State Flow
//! The extraction follows this progression: [`ValidateCikFormat`] → [`PrepareSecRequest`]
//!
//! ## Example
//! ```rust
//! use sec::implementations::states::extract::*;
//! use sec::implementations::states::extract::validate_cik_format::ValidateCikFormat;
//! use sec::prelude::*;
//!
//! #[tokio::main]
//! async fn main() -> Result<(), Box<dyn std::error::Error>> {
//!     let mut extract_state = ExtractSuperState::<ValidateCikFormat>::new("1234567890");
//!     extract_state.compute_output_data_async().await?;
//!     let next_state = extract_state.transition_to_next_state_sec()?;
//!     Ok(())
//! }
//! ```

pub mod execute_sec_request;
pub mod prepare_sec_request;
pub mod validate_cik_format;

use std::fmt::Display;

use crate::error::State as StateError;
use crate::error::state_machine::transition;
use crate::error::state_machine::transition::Transition as TransitionError;
use crate::implementations::states::extract::prepare_sec_request::{
    PrepareSecRequest, PrepareSecRequestContext, PrepareSecRequestInputData,
};
use crate::implementations::states::extract::validate_cik_format::{
    ValidateCikFormat, ValidateCikFormatContext, ValidateCikFormatInputData,
    ValidateCikFormatOutputData,
};
use crate::shared::user_agent::constants::DEFAULT_SEC_USER_AGENT;

use async_trait::async_trait;

use crate::prelude::*;
use state_maschine::prelude::{StateMachine as SMStateMachine, Transition as SMTransition};

/// Data structure for the Extract super-state.
///
/// Currently serves as a placeholder type with unit update semantics for the [`ExtractSuperState`].
#[derive(Debug, Clone, Default, PartialEq, Eq, PartialOrd, Ord, Hash)]
pub struct ExtractSuperStateData;

impl SMStateData for ExtractSuperStateData {
    type UpdateType = ();
    fn get_state(&self) -> &Self {
        self
    }
    fn update_state(&mut self, (): Self::UpdateType) {}
}

impl StateData for ExtractSuperStateData {
    fn update_state(&mut self, (): Self::UpdateType) -> Result<(), StateError> {
        Ok(())
    }
}

/// Context data structure for the Extract super-state.
///
/// Provides configuration and runtime context for the [`ExtractSuperState`], including retry policies.
#[derive(Debug, Clone, Default, PartialEq, Eq, PartialOrd, Ord, Hash)]
pub struct ExtractSuperStateContext;

impl SMContextData for ExtractSuperStateContext {
    type UpdateType = ();
    fn get_context(&self) -> &Self {
        self
    }
    fn update_context(&mut self, (): Self::UpdateType) {}
}

impl ContextData for ExtractSuperStateContext {
    fn get_max_retries(&self) -> u32 {
        0
    }
}

/// A hierarchical super-state that orchestrates the extraction phase of the SEC ETL pipeline.
///
/// Manages progression through extraction states like [`ValidateCikFormat`] and [`PrepareSecRequest`],
/// providing type-safe transitions and unified state machine interfaces.
///
/// # Type Parameter
/// - `S`: The current active state, which must implement the [`State`] trait
///
/// # State Transitions
/// Supports transitions: `ValidateCikFormat` → `PrepareSecRequest`
#[derive(Debug, Clone, PartialEq, Eq, PartialOrd, Ord, Hash)]
pub struct ExtractSuperState<S: State> {
    current_state: S,
    input: ExtractSuperStateData,
    output: Option<ExtractSuperStateData>,
    context: ExtractSuperStateContext,
}

impl<S: State> Display for ExtractSuperState<S> {
    fn fmt(&self, f: &mut std::fmt::Formatter<'_>) -> std::fmt::Result {
        write!(
            f,
            "Extract SuperState (Current: {})",
            self.current_state.get_state_name().to_string()
        )
    }
}

impl<S: State> SMState for ExtractSuperState<S> {
    type InputData = ExtractSuperStateData;
    type OutputData = ExtractSuperStateData;
    type Context = ExtractSuperStateContext;

    fn get_state_name(&self) -> impl ToString {
        format!(
            "Extract SuperState (Current: {})",
            self.current_state.get_state_name().to_string()
        )
    }
    fn get_input_data(&self) -> &Self::InputData {
        &self.input
    }
    fn compute_output_data(&mut self) { /* handled by async version */
    }
    fn get_output_data(&self) -> Option<&Self::OutputData> {
        self.output.as_ref()
    }
    fn get_context_data(&self) -> &Self::Context {
        &self.context
    }
}

#[async_trait]
impl<S: State> State for ExtractSuperState<S> {
    async fn compute_output_data_async(&mut self) -> Result<(), StateError> {
        self.current_state
            .compute_output_data_async()
            .await
            .map_err(std::convert::Into::into)
    }
}

impl<S: State> SMStateMachine<S> for ExtractSuperState<S> {
    fn get_current_state(&self) -> &S {
        &self.current_state
    }
    fn get_current_state_mut(&mut self) -> &mut S {
        &mut self.current_state
    }
    fn run(&mut self) { /* Placeholder */
    }
    fn advance_state(&mut self) { /* Placeholder */
    }
}

impl<S: State> StateMachine<S> for ExtractSuperState<S> {}

impl<S: State> SMSuperState<S> for ExtractSuperState<S> {}

impl<S: State> SuperState<S> for ExtractSuperState<S> {}

impl From<ValidateCikFormatOutputData> for PrepareSecRequestContext {
    fn from(output_data: ValidateCikFormatOutputData) -> Self {
        Self::new(output_data.validated_cik)
    }
}

impl From<ValidateCikFormatOutputData> for PrepareSecRequestInputData {
    fn from(output_data: ValidateCikFormatOutputData) -> Self {
        Self::new(
            output_data.validated_cik,
            DEFAULT_SEC_USER_AGENT.to_string(),
        )
    }
}

impl TryFrom<ValidateCikFormat> for PrepareSecRequest {
    type Error = TransitionError;

    fn try_from(state: ValidateCikFormat) -> Result<Self, TransitionError> {
        let output_data = match state.get_output_data() {
            Some(data) => data.clone(),
            None => {
<<<<<<< HEAD
                return Err(transition::NoOutputData::new(
                    &"Extract SuperState",
                    &state.get_state_name(),
=======
                return Err(transition::MissingOutputData::new(
                    "Extract SuperState",
                    state.get_state_name().to_string(),
>>>>>>> de2ac463
                )
                .into());
            }
        };

        let new_context: PrepareSecRequestContext = output_data.clone().into();
        let new_input: PrepareSecRequestInputData = output_data.into();

        Ok(Self::new(new_input, new_context))
    }
}

impl ExtractSuperState<ValidateCikFormat> {
    #[must_use]
    pub fn new(input: &str) -> Self {
        let vcf_input = ValidateCikFormatInputData::new(input);
        let vcf_context = ValidateCikFormatContext::new(input);

        Self {
            current_state: ValidateCikFormat::new(vcf_input, vcf_context),
            input: ExtractSuperStateData,
            output: None,
            context: ExtractSuperStateContext,
        }
    }
}

impl ExtractSuperState<PrepareSecRequest> {
    #[must_use]
    pub fn new(validated_cik: crate::shared::cik::Cik, user_agent: String) -> Self {
        let psr_input = PrepareSecRequestInputData::new(validated_cik.clone(), user_agent);
        let psr_context = PrepareSecRequestContext::new(validated_cik);

        Self {
            current_state: PrepareSecRequest::new(psr_input, psr_context),
            input: ExtractSuperStateData,
            output: None,
            context: ExtractSuperStateContext,
        }
    }
}

impl Transition<ValidateCikFormat, PrepareSecRequest> for ExtractSuperState<ValidateCikFormat> {
    fn transition_to_next_state_sec(self) -> Result<Self::NewStateMachine, TransitionError> {
        let next_state = PrepareSecRequest::try_from(self.current_state)?;

        Ok(ExtractSuperState::<PrepareSecRequest> {
            current_state: next_state,
            input: ExtractSuperStateData,
            output: None,
            context: ExtractSuperStateContext,
        })
    }
}

impl SMTransition<ValidateCikFormat, PrepareSecRequest> for ExtractSuperState<ValidateCikFormat> {
    type NewStateMachine = ExtractSuperState<PrepareSecRequest>;

    fn transition_to_next_state(self) -> Result<Self::NewStateMachine, &'static str> {
        // Placeholder implementation - use transition_to_next_state_sec() for actual functionality
        Err(
            "Use transition_to_next_state_sec() for SEC-specific transitions with rich error handling",
        )
    }
}

#[cfg(test)]
mod tests {
    use super::*;
    use crate::shared::cik::Cik;
    use crate::shared::user_agent::constants::DEFAULT_SEC_USER_AGENT;
    use pretty_assertions::assert_eq;
    use std::{fmt::Debug, hash::Hash};
    use tokio;

    #[test]
    fn should_return_super_state_name_with_current_state_when_in_validate_cik_format_state() {
        let input_cik = "1234567890";
        let super_state = ExtractSuperState::<ValidateCikFormat>::new(input_cik);

        let expected_result = "Extract SuperState (Current: CIK Format Validation)";

        let result = super_state.get_state_name().to_string();

        assert_eq!(result, expected_result);
    }

    #[test]
    fn should_return_super_state_name_with_current_state_when_in_prepare_sec_request_state() {
        let cik = Cik::new("1234567890").expect("Hardcoded CIK should be valid");
        let user_agent = DEFAULT_SEC_USER_AGENT.to_string();
        let super_state = ExtractSuperState::<PrepareSecRequest>::new(cik, user_agent);

        let expected_result = "Extract SuperState (Current: Prepare SEC Request)";

        let result = super_state.get_state_name().to_string();

        assert_eq!(result, expected_result);
    }

    #[test]
    fn should_access_current_validate_cik_format_state_from_super_state() {
        let input_cik = "1234567890";
        let super_state = ExtractSuperState::<ValidateCikFormat>::new(input_cik);

        let expected_state_name = "CIK Format Validation";

        let result = super_state.get_current_state().get_state_name().to_string();

        assert_eq!(result, expected_state_name);
    }

    #[test]
    fn should_access_current_prepare_sec_request_state_from_super_state() {
        let cik = Cik::new("1234567890").expect("Hardcoded CIK should be valid");
        let user_agent = DEFAULT_SEC_USER_AGENT.to_string();
        let super_state = ExtractSuperState::<PrepareSecRequest>::new(cik, user_agent);

        let expected_state_name = "Prepare SEC Request";

        let result = super_state.get_current_state().get_state_name().to_string();

        assert_eq!(result, expected_state_name);
    }

    #[tokio::test]
    async fn should_delegate_computation_to_current_state_when_computing_output_data() {
        let input_cik = "1234567890";
        let mut super_state = ExtractSuperState::<ValidateCikFormat>::new(input_cik);

        let expected_result = Ok(());

        let result = super_state.compute_output_data_async().await;

        assert_eq!(result, expected_result);
<<<<<<< HEAD
        assert!(
            super_state
                .get_current_state()
                .has_output_data_been_computed()
        );
=======
>>>>>>> de2ac463
    }

    #[tokio::test]
    async fn should_transition_from_validate_cik_format_to_prepare_sec_request_state() {
        let input_cik = "1234567890";
        let mut super_state = ExtractSuperState::<ValidateCikFormat>::new(input_cik);

        super_state
            .compute_output_data_async()
            .await
            .expect("Should compute output data");

        let expected_result_type = "Extract SuperState (Current: Prepare SEC Request)";

        let result = super_state.transition_to_next_state_sec().unwrap();

        assert_eq!(result.get_state_name().to_string(), expected_result_type);
    }

    #[tokio::test]
<<<<<<< HEAD
    async fn shoud_fail_transition_when_output_data_not_yet_computed() {
=======
    async fn should_fail_transition_when_output_data_not_yet_computed() {
>>>>>>> de2ac463
        let input_cik = "1234567890";
        let super_state = ExtractSuperState::<ValidateCikFormat>::new(input_cik);

        let result = super_state.transition_to_next_state_sec();

        assert!(result.is_err());
    }

    const fn implements_auto_traits<T: Sized + Send + Sync + Unpin>() {}
    #[test]
    const fn should_implement_auto_traits_for_validate_cik_format_super_state() {
        implements_auto_traits::<ExtractSuperState<ValidateCikFormat>>();
    }

    #[test]
    const fn should_implement_auto_traits_for_prepare_sec_request_super_state() {
        implements_auto_traits::<ExtractSuperState<PrepareSecRequest>>();
    }

    const fn implements_send<T: Send>() {}
    const fn implements_sync<T: Sync>() {}

    #[test]
    const fn should_be_thread_safe_for_validate_cik_format_super_state() {
        implements_send::<ExtractSuperState<ValidateCikFormat>>();
        implements_sync::<ExtractSuperState<ValidateCikFormat>>();
    }

    #[test]
    const fn should_be_thread_safe_for_prepare_sec_request_super_state() {
        implements_send::<ExtractSuperState<PrepareSecRequest>>();
        implements_sync::<ExtractSuperState<PrepareSecRequest>>();
    }

    const fn implements_debug<T: Debug>() {}
    #[test]
    const fn should_implement_debug_for_validate_cik_format_super_state() {
        implements_debug::<ExtractSuperState<ValidateCikFormat>>();
    }

    #[test]
    const fn should_implement_debug_for_prepare_sec_request_super_state() {
        implements_debug::<ExtractSuperState<PrepareSecRequest>>();
    }

    const fn implements_clone<T: Clone>() {}
    #[test]
    const fn should_implement_clone_for_validate_cik_format_super_state() {
        implements_clone::<ExtractSuperState<ValidateCikFormat>>();
    }

    #[test]
    const fn should_implement_clone_for_prepare_sec_request_super_state() {
        implements_clone::<ExtractSuperState<PrepareSecRequest>>();
    }

    const fn implements_partial_eq<T: PartialEq>() {}
    #[test]
    const fn should_implement_partial_eq_for_validate_cik_format_super_state() {
        implements_partial_eq::<ExtractSuperState<ValidateCikFormat>>();
    }

    #[test]
    const fn should_implement_partial_eq_for_prepare_sec_request_super_state() {
        implements_partial_eq::<ExtractSuperState<PrepareSecRequest>>();
    }

    const fn implements_hash<T: Hash>() {}
    #[test]
    const fn should_implement_hash_for_validate_cik_format_super_state() {
        implements_hash::<ExtractSuperState<ValidateCikFormat>>();
    }

    #[test]
    const fn should_implement_hash_for_prepare_sec_request_super_state() {
        implements_hash::<ExtractSuperState<PrepareSecRequest>>();
    }
}<|MERGE_RESOLUTION|>--- conflicted
+++ resolved
@@ -26,7 +26,6 @@
 //! }
 //! ```
 
-pub mod execute_sec_request;
 pub mod prepare_sec_request;
 pub mod validate_cik_format;
 
@@ -192,15 +191,9 @@
         let output_data = match state.get_output_data() {
             Some(data) => data.clone(),
             None => {
-<<<<<<< HEAD
-                return Err(transition::NoOutputData::new(
-                    &"Extract SuperState",
-                    &state.get_state_name(),
-=======
                 return Err(transition::MissingOutputData::new(
                     "Extract SuperState",
                     state.get_state_name().to_string(),
->>>>>>> de2ac463
                 )
                 .into());
             }
@@ -336,14 +329,6 @@
         let result = super_state.compute_output_data_async().await;
 
         assert_eq!(result, expected_result);
-<<<<<<< HEAD
-        assert!(
-            super_state
-                .get_current_state()
-                .has_output_data_been_computed()
-        );
-=======
->>>>>>> de2ac463
     }
 
     #[tokio::test]
@@ -364,11 +349,7 @@
     }
 
     #[tokio::test]
-<<<<<<< HEAD
-    async fn shoud_fail_transition_when_output_data_not_yet_computed() {
-=======
     async fn should_fail_transition_when_output_data_not_yet_computed() {
->>>>>>> de2ac463
         let input_cik = "1234567890";
         let super_state = ExtractSuperState::<ValidateCikFormat>::new(input_cik);
 
