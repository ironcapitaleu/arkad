//! # Prepare SEC Request Context Module
//!
//! This module defines the context data structures and updaters for the [`PrepareSecRequest`](../mod.rs) state in the SEC filings extraction workflow.
//!
//! The context provides stateful information required during the preparation of an SEC request, such as retry configurations. It is designed to be used with the [`ContextData`] trait, enabling ergonomic context management and updates within state machines.
//!
//! ## Components
//! - [`PrepareSecRequestContext`]: Holds the current context for preparing an SEC request.
//! - [`PrepareSecRequestContextUpdater`]: Updater type for modifying context fields in a controlled way.
//! - [`PrepareSecRequestContextUpdaterBuilder`]: Builder for constructing context updaters with a fluent API.
//!
//! ## Usage
//! The context is used by the [`PrepareSecRequest`](../mod.rs) state to manage retry logic. It supports updates via the builder pattern, making it easy to compose context changes in state machine workflows.
//!
//! ## Example
//! ```rust
//! use sec::implementations::states::extract::prepare_sec_request::psr_context::*;
//! use state_maschine::prelude::*;
//!
//! let mut context = PrepareSecRequestContext::default();
//! let update = PrepareSecRequestContextUpdaterBuilder::new()
//!     .max_retries(5)
//!     .build();
//! context.update_context(update);
//! assert_eq!(context.max_retries, 5);
//! ```
//!
//! ## See Also
//! - [`crate::traits::state_machine::state::ContextData`]: Trait for context data management in states.
//! - [`crate::implementations::states::extract::prepare_sec_request`]: Parent module for the SEC request preparation state and data types.

use std::fmt;

use state_maschine::prelude::ContextData as SMContextData;

use crate::shared::cik::Cik;
use crate::traits::state_machine::state::ContextData;

#[derive(Debug, Default, Clone, PartialEq, PartialOrd, Hash, Eq, Ord)]
/// State context for the SEC request preparation state.
pub struct PrepareSecRequestContext {
    pub cik: Cik,
    pub max_retries: u32,
}

impl PrepareSecRequestContext {
    #[must_use]
    /// Creates a new instance of the state context for SEC request preparation.
<<<<<<< HEAD
=======
    /// # Arguments
    /// * `cik` - The Central Index Key (CIK) associated with the SEC request.
>>>>>>> de2ac463
    pub const fn new(cik: Cik) -> Self {
        Self {
            cik,
            max_retries: 0,
        }
    }
}

impl ContextData for PrepareSecRequestContext {
    /// Returns the maximum number of retries allowed for the SEC request.
    fn get_max_retries(&self) -> u32 {
        self.max_retries
    }
}

impl SMContextData for PrepareSecRequestContext {
    type UpdateType = PrepareSecRequestContextUpdater;

    /// Returns a reference to the current context.
    fn get_context(&self) -> &Self {
        self
    }

    /// Updates the context fields using the provided updater.
    ///
    /// Only fields set in the updater will be changed.
    fn update_context(&mut self, updates: Self::UpdateType) {
        if let Some(max_retries) = updates.max_retries {
            self.max_retries = max_retries;
        }

        if let Some(cik) = updates.cik {
            self.cik = cik;
        }
    }
}

impl fmt::Display for PrepareSecRequestContext {
    fn fmt(&self, f: &mut fmt::Formatter) -> fmt::Result {
        write!(
            f,
            "Context Data:\nCIK (validated): {}\nMax retries: {}",
            self.cik, self.max_retries
        )
    }
}

#[derive(Debug, Clone, PartialEq, PartialOrd, Hash, Eq, Ord)]
/// Updater for the state context.
///
/// Using this struct allows you to update fields of [`PrepareSecRequestContext`] in a controlled way.
pub struct PrepareSecRequestContextUpdater {
    pub cik: Option<Cik>,
    pub max_retries: Option<u32>,
}

/// Builder for [`PrepareSecRequestContextUpdater`].
///
/// Use this builder to fluently construct an updater for the context.
pub struct PrepareSecRequestContextUpdaterBuilder {
    cik: Option<Cik>,
    max_retries: Option<u32>,
}
impl PrepareSecRequestContextUpdaterBuilder {
    /// Creates a new [`PrepareSecRequestContextUpdaterBuilder`] with no fields set.
    #[must_use]
    pub const fn new() -> Self {
        Self {
            cik: None,
            max_retries: None,
        }
    }

    /// Sets the `max_retries` value inside the context to the provided update value.
    ///
    /// # Arguments
    /// * `max_retries` - The new value for `max_retries`.
    #[must_use]
    #[allow(clippy::missing_const_for_fn)]
    pub fn max_retries(mut self, max_retries: u32) -> Self {
        self.max_retries = Some(max_retries);
        self
    }

<<<<<<< HEAD
=======
    /// Sets the `cik` value inside the context to the provided update value.
    ///
    /// # Arguments
    /// * `cik` - The new value for `cik`.
>>>>>>> de2ac463
    #[must_use]
    pub fn cik(mut self, cik: Cik) -> Self {
        self.cik = Some(cik);
        self
    }

    /// Builds the [`PrepareSecRequestContextUpdater`] with the specified fields.
    #[must_use]
    pub fn build(self) -> PrepareSecRequestContextUpdater {
        PrepareSecRequestContextUpdater {
            cik: self.cik,
            max_retries: self.max_retries,
        }
    }
}

impl Default for PrepareSecRequestContextUpdaterBuilder {
    /// Returns a new [`PrepareSecRequestContextUpdaterBuilder`] with no fields set.
    fn default() -> Self {
        Self::new()
    }
}

#[cfg(test)]
mod tests {
    use std::{fmt::Debug, hash::Hash};

    use crate::shared::cik::Cik;
    use crate::shared::cik::constants::BERKSHIRE_HATHAWAY_CIK_RAW;
    use pretty_assertions::{assert_eq, assert_ne};
    use state_maschine::prelude::*;

    use super::{PrepareSecRequestContext, PrepareSecRequestContextUpdaterBuilder};

    #[test]
    fn should_return_reference_to_default_request_context_when_initialized_with_default() {
        let request_context = PrepareSecRequestContext::default();

        let expected_result = &PrepareSecRequestContext::default();

        let result = request_context.get_context();

        assert_eq!(result, expected_result);
    }

    #[test]
    fn should_create_different_context_with_custom_data_when_using_default_as_constructor() {
        let request_context = &PrepareSecRequestContext::default();
        let cik =
            Cik::new(BERKSHIRE_HATHAWAY_CIK_RAW).expect("Hardcoded CIK should always be valid.");

        let expected_result = &PrepareSecRequestContext {
            cik,
            max_retries: 5,
        };

        let result = request_context.get_context();

        assert_ne!(result, expected_result);
    }

    #[test]
    fn should_update_context_max_retries_to_specified_value_when_update_contains_specified_value() {
        let mut context = PrepareSecRequestContext::default();
        let update = PrepareSecRequestContextUpdaterBuilder::new()
            .max_retries(5)
            .build();
        let cik =
            Cik::new(BERKSHIRE_HATHAWAY_CIK_RAW).expect("Hardcoded CIK should always be valid.");

        let expected_result = &PrepareSecRequestContext {
            cik,
            max_retries: 5,
        };

        context.update_context(update);
        let result = context.get_context();

        assert_eq!(result, expected_result);
    }

    #[test]
    fn should_update_max_retries_to_latest_specified_value_when_multiple_updates_in_builder() {
        let mut context = PrepareSecRequestContext::default();
        let update = PrepareSecRequestContextUpdaterBuilder::new()
            .max_retries(5)
            .max_retries(10)
            .build();
        let cik =
            Cik::new(BERKSHIRE_HATHAWAY_CIK_RAW).expect("Hardcoded CIK should always be valid.");

        let expected_result = &PrepareSecRequestContext {
            cik,
            max_retries: 10,
        };

        context.update_context(update);
        let result = context.get_context();

        assert_eq!(result, expected_result);
    }

    #[test]
    fn should_not_leave_context_max_retries_the_default_when_update_contains_a_different_value() {
        let mut context = PrepareSecRequestContext::default();
        let update = PrepareSecRequestContextUpdaterBuilder::new()
            .max_retries(5)
            .build();

        let expected_result = 0;

        context.update_context(update);
        let result = context.get_context().max_retries;

        assert_ne!(result, expected_result);
    }

    #[test]
    fn should_leave_context_unchanged_when_empty_update() {
        let mut context = PrepareSecRequestContext::default();
        let empty_update = PrepareSecRequestContextUpdaterBuilder::default().build();

        let expected_result = &PrepareSecRequestContext::default();

        context.update_context(empty_update);
        let result = context.get_context();

        assert_eq!(result, expected_result);
    }

    const fn implements_auto_traits<T: Sized + Send + Sync + Unpin>() {}
    #[test]
    const fn should_still_implement_auto_traits_when_implementing_context_data_trait() {
        implements_auto_traits::<PrepareSecRequestContext>();
    }

    const fn implements_send<T: Send>() {}
    const fn implements_sync<T: Sync>() {}

    #[test]
    const fn should_implement_send_when_implementing_context_data_trait() {
        implements_send::<PrepareSecRequestContext>();
    }

    #[test]
    const fn should_implement_sync_when_implementing_context_data_trait() {
        implements_sync::<PrepareSecRequestContext>();
    }

    #[test]
    const fn should_be_thread_safe_when_implementing_context_data_trait() {
        implements_send::<PrepareSecRequestContext>();
        implements_sync::<PrepareSecRequestContext>();
    }

    const fn implements_sized<T: Sized>() {}
    #[test]
    const fn should_be_sized_when_implementing_context_data_trait() {
        implements_sized::<PrepareSecRequestContext>();
    }

    const fn implements_hash<T: Hash>() {}
    #[test]
    const fn should_implement_hash_when_implementing_context_data_trait() {
        implements_hash::<PrepareSecRequestContext>();
    }

    const fn implements_partial_eq<T: PartialEq>() {}
    #[test]
    const fn should_implement_partial_eq_when_implementing_context_data_trait() {
        implements_partial_eq::<PrepareSecRequestContext>();
    }

    const fn implements_eq<T: Eq>() {}
    #[test]
    const fn should_implement_eq_when_implementing_context_data_trait() {
        implements_eq::<PrepareSecRequestContext>();
    }

    const fn implements_partial_ord<T: PartialOrd>() {}
    #[test]
    const fn should_implement_partial_ord_when_implementing_context_data_trait() {
        implements_partial_ord::<PrepareSecRequestContext>();
    }

    const fn implements_ord<T: Ord>() {}
    #[test]
    const fn should_implement_ord_when_implementing_context_data_trait() {
        implements_ord::<PrepareSecRequestContext>();
    }

    const fn implements_default<T: Default>() {}
    #[test]
    const fn should_implement_default_when_implementing_context_data_trait() {
        implements_default::<PrepareSecRequestContext>();
    }

    const fn implements_debug<T: Debug>() {}
    #[test]
    const fn should_implement_debug_when_implementing_context_data_trait() {
        implements_debug::<PrepareSecRequestContext>();
    }

    const fn implements_clone<T: Clone>() {}
    #[test]
    const fn should_implement_clone_when_implementing_context_data_trait() {
        implements_clone::<PrepareSecRequestContext>();
    }

    const fn implements_unpin<T: Unpin>() {}
    #[test]
    const fn should_implement_unpin_when_implementing_context_data_trait() {
        implements_unpin::<PrepareSecRequestContext>();
    }
}<|MERGE_RESOLUTION|>--- conflicted
+++ resolved
@@ -46,11 +46,8 @@
 impl PrepareSecRequestContext {
     #[must_use]
     /// Creates a new instance of the state context for SEC request preparation.
-<<<<<<< HEAD
-=======
     /// # Arguments
     /// * `cik` - The Central Index Key (CIK) associated with the SEC request.
->>>>>>> de2ac463
     pub const fn new(cik: Cik) -> Self {
         Self {
             cik,
@@ -135,13 +132,10 @@
         self
     }
 
-<<<<<<< HEAD
-=======
     /// Sets the `cik` value inside the context to the provided update value.
     ///
     /// # Arguments
     /// * `cik` - The new value for `cik`.
->>>>>>> de2ac463
     #[must_use]
     pub fn cik(mut self, cik: Cik) -> Self {
         self.cik = Some(cik);
